name: Common environment setup

runs:
  using: composite
  steps:
    - name: Install dependencies
      shell: bash
      run: |
        # Ubuntu has ARM64 packages in an entirely different repo, so we can't just
        # `dpkg --add-architecture arm64` here: we have to add a custom sources.list first.
        sudo tee /etc/apt/sources.list.d/ubuntu.sources <<EOF > /dev/null
        Types: deb
        URIs: http://azure.archive.ubuntu.com/ubuntu/
        Suites: noble noble-updates noble-backports
        Components: main universe restricted multiverse
        Signed-By: /usr/share/keyrings/ubuntu-archive-keyring.gpg
        Architectures: amd64

        Types: deb
        URIs: http://azure.ports.ubuntu.com/ubuntu-ports/
        Suites: noble noble-updates noble-backports
        Components: main universe restricted multiverse
        Signed-By: /usr/share/keyrings/ubuntu-archive-keyring.gpg
        Architectures: arm64
        EOF

        sudo dpkg --add-architecture arm64
        sudo apt-get update -y

<<<<<<< HEAD
        sudo apt-get install -y llvm clang dwz curl unzip gcc-aarch64-linux-gnu \
          libc6-arm64-cross qemu-user-binfmt libc6:arm64
=======
        sudo apt-get install -y curl unzip gcc-aarch64-linux-gnu \
          libc6-arm64-cross qemu-user-binfmt libc6:arm64 \
          musl-dev:amd64 musl-dev:arm64 musl-tools binutils-aarch64-linux-gnu
    - name: Set up Go
      uses: actions/setup-go@v5
      with:
        go-version-file: go.mod
        cache-dependency-path: go.sum
      id: go
    - name: Install Rust
      uses: dtolnay/rust-toolchain@stable
      with:
        targets: x86_64-unknown-linux-musl,aarch64-unknown-linux-musl
        toolchain: 1.77
    - name: Install protoc
      shell: bash
      env:
        PB_URL: "https://github.com/protocolbuffers/protobuf/releases/download/v24.4/"
        PB_FILE: "protoc-24.4-linux-x86_64.zip"
        INSTALL_DIR: "/usr/local"
      run: |
        wget -nv "$PB_URL/$PB_FILE"
        sudo unzip "$PB_FILE" -d "$INSTALL_DIR" 'bin/*' 'include/*'
        sudo chmod +xr "$INSTALL_DIR/bin/protoc"
        sudo find "$INSTALL_DIR/include" -type d -exec chmod +x {} \;
        sudo find "$INSTALL_DIR/include" -type f -exec chmod +r {} \;
        rm "$PB_FILE"
>>>>>>> d3c95013
<|MERGE_RESOLUTION|>--- conflicted
+++ resolved
@@ -27,10 +27,6 @@
         sudo dpkg --add-architecture arm64
         sudo apt-get update -y
 
-<<<<<<< HEAD
-        sudo apt-get install -y llvm clang dwz curl unzip gcc-aarch64-linux-gnu \
-          libc6-arm64-cross qemu-user-binfmt libc6:arm64
-=======
         sudo apt-get install -y curl unzip gcc-aarch64-linux-gnu \
           libc6-arm64-cross qemu-user-binfmt libc6:arm64 \
           musl-dev:amd64 musl-dev:arm64 musl-tools binutils-aarch64-linux-gnu
@@ -57,5 +53,4 @@
         sudo chmod +xr "$INSTALL_DIR/bin/protoc"
         sudo find "$INSTALL_DIR/include" -type d -exec chmod +x {} \;
         sudo find "$INSTALL_DIR/include" -type f -exec chmod +r {} \;
-        rm "$PB_FILE"
->>>>>>> d3c95013
+        rm "$PB_FILE"