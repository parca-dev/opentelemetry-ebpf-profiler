--- conflicted
+++ resolved
@@ -144,10 +144,6 @@
           # https://github.com/cilium/ci-kernels/pkgs/container/ci-kernels/versions?filters%5Bversion_type%5D=tagged
 
           # AMD64
-<<<<<<< HEAD
-          # - { target_arch: amd64, kernel: 4.19.314 }
-=======
->>>>>>> dd36674a
           - { target_arch: amd64, kernel: 5.4.276 }
           - { target_arch: amd64, kernel: 5.10.217 }
           - { target_arch: amd64, kernel: 5.15.159 }
