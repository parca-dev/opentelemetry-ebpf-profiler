// Copyright The OpenTelemetry Authors
// SPDX-License-Identifier: Apache-2.0

package processmanager

// See also tools/coredump/coredump_test.go for core dump based testing.

import (
	"context"
	"errors"
	"fmt"
	"math/rand/v2"
	"os"
	"testing"
	"time"
	"unsafe"

	"go.opentelemetry.io/ebpf-profiler/host"
	"go.opentelemetry.io/ebpf-profiler/interpreter"
	"go.opentelemetry.io/ebpf-profiler/libpf"
	"go.opentelemetry.io/ebpf-profiler/libpf/pfelf"
	"go.opentelemetry.io/ebpf-profiler/lpm"
	"go.opentelemetry.io/ebpf-profiler/metrics"
	"go.opentelemetry.io/ebpf-profiler/nativeunwind"
	sdtypes "go.opentelemetry.io/ebpf-profiler/nativeunwind/stackdeltatypes"
	"go.opentelemetry.io/ebpf-profiler/process"
	pmebpf "go.opentelemetry.io/ebpf-profiler/processmanager/ebpf"
	"go.opentelemetry.io/ebpf-profiler/remotememory"
	"go.opentelemetry.io/ebpf-profiler/reporter"
	tracertypes "go.opentelemetry.io/ebpf-profiler/tracer/types"
	"go.opentelemetry.io/ebpf-profiler/traceutil"
	"go.opentelemetry.io/ebpf-profiler/util"

	"github.com/stretchr/testify/assert"
	"github.com/stretchr/testify/require"
)

// dummyProcess implements pfelf.Process for testing purposes
type dummyProcess struct {
	pid libpf.PID
}

func (d *dummyProcess) PID() libpf.PID {
	return d.pid
}

func (d *dummyProcess) GetMachineData() process.MachineData {
	return process.MachineData{}
}

func (d *dummyProcess) GetMappings() ([]process.Mapping, uint32, error) {
	return nil, 0, errors.New("not implemented")
}

func (d *dummyProcess) GetThreads() ([]process.ThreadInfo, error) {
	return nil, errors.New("not implemented")
}

func (d *dummyProcess) GetRemoteMemory() remotememory.RemoteMemory {
	return remotememory.RemoteMemory{}
}

func (d *dummyProcess) GetMappingFileLastModified(_ *process.Mapping) int64 {
	return 0
}

func (d *dummyProcess) CalculateMappingFileID(m *process.Mapping) (libpf.FileID, error) {
	return libpf.FileIDFromExecutableFile(m.Path)
}

func (d *dummyProcess) OpenMappingFile(m *process.Mapping) (process.ReadAtCloser, error) {
	return os.Open(m.Path)
}

func (d *dummyProcess) OpenELF(name string) (*pfelf.File, error) {
	return pfelf.Open(name)
}

func (d *dummyProcess) Close() error {
	return nil
}

func newTestProcess(pid libpf.PID) process.Process {
	return &dummyProcess{pid: pid}
}

// dummyStackDeltaProvider is an implementation of nativeunwind.StackDeltaProvider.
// It is intended to be used only within this test.
type dummyStackDeltaProvider struct{}

// GetIntervalStructuresForFile fills in the expected data structure with semi random data.
func (d *dummyStackDeltaProvider) GetIntervalStructuresForFile(_ host.FileID,
	_ *pfelf.Reference, result *sdtypes.IntervalData) error {
	r := rand.New(rand.NewPCG(42, 42)) //nolint:gosec
	addr := 0x10
	for i := 0; i < r.IntN(42); i++ {
		addr += r.IntN(42 * 42)
		data := int32(8 * r.IntN(42))
		result.Deltas.Add(sdtypes.StackDelta{
			Address: uint64(addr),
			Info:    sdtypes.UnwindInfo{Opcode: sdtypes.UnwindOpcodeBaseSP, Param: data},
		})
	}
	return nil
}

// GetAndResetStatistics satisfies the interface and does not return values.
func (d *dummyStackDeltaProvider) GetAndResetStatistics() nativeunwind.Statistics {
	return nativeunwind.Statistics{}
}

// Compile time check that the dummyStackDeltaProvider implements its interface correctly.
var _ nativeunwind.StackDeltaProvider = (*dummyStackDeltaProvider)(nil)

// generateDummyFiles creates num temporary files. The caller is responsible to delete
// these files afterwards.
func generateDummyFiles(t *testing.T, num int) []string {
	t.Helper()
	var files []string

	for i := 0; i < num; i++ {
		name := fmt.Sprintf("dummy%d", i)
		tmpfile, err := os.CreateTemp(t.TempDir(), "*"+name)
		require.NoError(t, err)

		// The generated fileID is based on the content of the file.
		// So we write the pseudo random name to the file as content.
		content := []byte(tmpfile.Name())
		_, err = tmpfile.Write(content)
		require.NoError(t, err)
		tmpfile.Close()
		require.NoError(t, err)
		files = append(files, tmpfile.Name())
	}
	return files
}

// mappingArgs provides a structured way for the arguments to NewMapping()
// for the tests.
type mappingArgs struct {
	// pid represents the simulated process ID.
	pid libpf.PID
	// vaddr represents the simulated start of the mapped memory.
	vaddr uint64
	// bias is the load bias to simulate and verify.
	bias uint64
}

// ebpfMapsMockup implements the ebpf interface as test mockup
type ebpfMapsMockup struct {
	updateProcCount, deleteProcCount uint8

	stackDeltaMemory []pmebpf.StackDeltaEBPF
	// deleteStackDeltaRangesCount reflects the number of times
	// the deleteStackDeltaRanges to update the eBPF map was called.
	deleteStackDeltaRangesCount uint8
	// deleteStackDeltaPage reflects the number of times
	// the DeleteStackDeltaPage to update the eBPF map was called.
	deleteStackDeltaPage uint8
	// deletePidPageMappingCount reflects the number of times
	// the deletePidPageMapping to update the eBPF map was called.
	deletePidPageMappingCount uint8
	// expectedBias value for updatedPidPageToExeIDOffset calls
	expectedBias uint64
}

var _ interpreter.EbpfHandler = &ebpfMapsMockup{}

func (mockup *ebpfMapsMockup) CoredumpTest() bool {
	return false
}

func (mockup *ebpfMapsMockup) RemoveReportedPID(libpf.PID) {
}

func (mockup *ebpfMapsMockup) UpdateInterpreterOffsets(uint16, host.FileID,
	[]util.Range) error {
	return nil
}

func (mockup *ebpfMapsMockup) UpdateProcData(libpf.InterpreterType, libpf.PID,
	unsafe.Pointer) error {
	mockup.updateProcCount++
	return nil
}

func (mockup *ebpfMapsMockup) DeleteProcData(libpf.InterpreterType, libpf.PID) error {
	mockup.deleteProcCount++
	return nil
}

func (mockup *ebpfMapsMockup) UpdatePidInterpreterMapping(libpf.PID,
	lpm.Prefix, uint8, host.FileID, uint64) error {
	return nil
}

func (mockup *ebpfMapsMockup) DeletePidInterpreterMapping(libpf.PID, lpm.Prefix) error {
	return nil
}

func (mockup *ebpfMapsMockup) UpdateUnwindInfo(uint16, sdtypes.UnwindInfo) error { return nil }

func (mockup *ebpfMapsMockup) UpdateExeIDToStackDeltas(fileID host.FileID,
	deltaArrays []pmebpf.StackDeltaEBPF) (uint16, error) {
	mockup.stackDeltaMemory = append(mockup.stackDeltaMemory, deltaArrays...)
	// execinfomanager expects a mapID >0. So to fake this behavior, we return
	// parts of the fileID.
	return uint16(fileID), nil
}

func (mockup *ebpfMapsMockup) DeleteExeIDToStackDeltas(host.FileID, uint16) error {
	mockup.deleteStackDeltaRangesCount++
	return nil
}

func (mockup *ebpfMapsMockup) UpdateStackDeltaPages(host.FileID, []uint16,
	uint16, uint64) error {
	return nil
}

func (mockup *ebpfMapsMockup) DeleteStackDeltaPage(host.FileID, uint64) error {
	mockup.deleteStackDeltaPage++
	return nil
}

func (mockup *ebpfMapsMockup) UpdatePidPageMappingInfo(pid libpf.PID, prefix lpm.Prefix,
	fileID uint64, bias uint64) error {
	if prefix.Key == 0 && fileID == 0 && bias == 0 {
		// If all provided values are 0 the hook was called to create
		// a dummy entry.
		return nil
	}
	if bias != mockup.expectedBias {
		return fmt.Errorf("expected bias 0x%x for PID %d but got 0x%x",
			mockup.expectedBias, pid, bias)
	}
	return nil
}

func (mockup *ebpfMapsMockup) setExpectedBias(expected uint64) {
	mockup.expectedBias = expected
}

func (mockup *ebpfMapsMockup) DeletePidPageMappingInfo(_ libpf.PID, prefixes []lpm.Prefix) (int,
	error) {
	mockup.deletePidPageMappingCount += uint8(len(prefixes))
	return len(prefixes), nil
}

func (mockup *ebpfMapsMockup) CollectMetrics() []metrics.Metric     { return []metrics.Metric{} }
func (mockup *ebpfMapsMockup) SupportsGenericBatchOperations() bool { return false }
func (mockup *ebpfMapsMockup) SupportsLPMTrieBatchOperations() bool { return false }

type symbolReporterMockup struct{}

func (s *symbolReporterMockup) ReportFallbackSymbol(_ libpf.FrameID, _ string) {}

func (s *symbolReporterMockup) ExecutableKnown(_ libpf.FileID) bool {
	return true
}

func (s *symbolReporterMockup) ExecutableMetadata(_ *reporter.ExecutableMetadataArgs) {
}

func (s *symbolReporterMockup) FrameKnown(_ libpf.FrameID) bool {
	return true
}

func (s *symbolReporterMockup) FrameMetadata(_ *reporter.FrameMetadataArgs) {
}

var _ reporter.SymbolReporter = (*symbolReporterMockup)(nil)

func TestInterpreterConvertTrace(t *testing.T) {
	partialNativeFrameFileID := uint64(0xabcdbeef)
	nativeFrameLineno := libpf.AddressOrLineno(0x1234)

	pythonAndNativeTrace := &host.Trace{
		Frames: []host.Frame{{
			// This represents a native frame
			File:   host.FileID(partialNativeFrameFileID),
			Lineno: nativeFrameLineno,
			Type:   libpf.NativeFrame,
		}, {
			File:   host.FileID(42),
			Lineno: libpf.AddressOrLineno(0x13e1bb8e), // same as runForeverTrace
			Type:   libpf.PythonFrame,
		}},
	}

	tests := map[string]struct {
		trace  *host.Trace
		expect *libpf.Trace
	}{
		"Convert Trace": {
			trace: pythonAndNativeTrace,
			expect: getExpectedTrace(pythonAndNativeTrace,
				[]libpf.AddressOrLineno{0, 1}),
		},
	}

	for name, testcase := range tests {
		name := name
		testcase := testcase
		t.Run(name, func(t *testing.T) {
			mapper := NewMapFileIDMapper()
			for i := range testcase.trace.Frames {
				mapper.Set(testcase.trace.Frames[i].File, testcase.expect.Files[i])
			}

			// For this test do not include interpreters.
			noIinterpreters, _ := tracertypes.Parse("")

			ctx, cancel := context.WithCancel(context.Background())
			defer cancel()

			// To test ConvertTrace we do not require all parts of processmanager.
			manager, err := New(ctx,
				noIinterpreters,
				1*time.Second,
				nil,
				nil,
				&symbolReporterMockup{},
				nil,
				true,
<<<<<<< HEAD
				false)
=======
				libpf.Set[string]{})
>>>>>>> a68ddad2
			require.NoError(t, err)

			newTrace, err := manager.ConvertTrace(testcase.trace)
			require.NoError(t, err)

			testcase.expect.Hash = traceutil.HashTrace(testcase.expect)
			if testcase.expect.Hash == newTrace.Hash {
				assert.Equal(t, testcase.expect.Linenos, newTrace.Linenos)
				assert.Equal(t, testcase.expect.Files, newTrace.Files)
			}
		})
	}
}

// getExpectedTrace returns a new libpf trace that is based on the provided host trace, but
// with the linenos replaced by the provided values. This function is for generating an expected
// trace for tests below.
func getExpectedTrace(origTrace *host.Trace, linenos []libpf.AddressOrLineno) *libpf.Trace {
	newTrace := &libpf.Trace{
		Hash: libpf.NewTraceHash(uint64(origTrace.Hash), uint64(origTrace.Hash)),
	}

	for _, frame := range origTrace.Frames {
		newTrace.Files = append(newTrace.Files, libpf.NewFileID(uint64(frame.File), 0))
		newTrace.FrameTypes = append(newTrace.FrameTypes, frame.Type)
		if linenos == nil {
			newTrace.Linenos = append(newTrace.Linenos, frame.Lineno)
		}
	}

	if linenos != nil {
		newTrace.Linenos = linenos
	}

	return newTrace
}

func TestNewMapping(t *testing.T) {
	tests := map[string]struct {
		// newMapping holds the arguments that are passed to NewMapping() in the test.
		// For each mappingArgs{} a temporary file will be created.
		newMapping []mappingArgs
		// duplicate indicates if for each {}mappingArgs the generated dummy file
		// should be loaded twice to simulate a duplicate loading.
		duplicate bool
		// expectedStackDeltas holds the number of stack deltas that are
		// expected after loading all temporary files with the arguments from newMapping.
		expectedStackDeltas int
	}{
		"regular load": {newMapping: []mappingArgs{
			{pid: 1, vaddr: 0x10000, bias: 0x0000},
			{pid: 2, vaddr: 0x40000, bias: 0x2000},
			{pid: 3, vaddr: 0x60000, bias: 0x3000},
			{pid: 4, vaddr: 0x40000, bias: 0x4000}},
			expectedStackDeltas: 36},
		"duplicate load": {newMapping: []mappingArgs{
			{pid: 123, vaddr: 0x0F000, bias: 0x1000},
			{pid: 456, vaddr: 0x50000, bias: 0x4000},
			{pid: 789, vaddr: 0x40000, bias: 0}},
			duplicate:           true,
			expectedStackDeltas: 27},
	}

	for name, testcase := range tests {
		testcase := testcase
		t.Run(name, func(t *testing.T) {
			// The generated dummy files do not contain valid stack deltas,
			// so we replace the stack delta provider.
			dummyProvider := dummyStackDeltaProvider{}
			ebpfMockup := &ebpfMapsMockup{}
			symRepMockup := &symbolReporterMockup{}

			// For this test do not include interpreters.
			noInterpreters, _ := tracertypes.Parse("")

			ctx, cancel := context.WithCancel(context.Background())
			defer cancel()

			manager, err := New(ctx,
				noInterpreters,
				1*time.Second,
				ebpfMockup,
				NewMapFileIDMapper(),
				symRepMockup,
				&dummyProvider,
<<<<<<< HEAD
				true, false)
=======
				true,
				libpf.Set[string]{})
>>>>>>> a68ddad2
			require.NoError(t, err)

			// Replace the internal hooks for the tests. These hooks catch the
			// updates of the eBPF maps and let us compare the results.
			manager.metricsAddSlice = func(m []metrics.Metric) {
				for id, value := range m {
					t.Logf("Added +%d to metric %d\n", value, id)
				}
			}

			execs := generateDummyFiles(t, len(testcase.newMapping))

			if testcase.duplicate {
				execs = append(execs, execs...)
			}

			// For the duplicate test case we have more test files than provided
			// arguments to NewMapping(). modulo makes sure we don't exceed the
			// index of the provided arguments to NewMapping().
			modulo := len(testcase.newMapping)

			// Simulate new memory mappings
			for index, exec := range execs {
				pid := testcase.newMapping[index%modulo].pid
				vaddr := libpf.Address(testcase.newMapping[index%modulo].vaddr)
				bias := testcase.newMapping[index%modulo].bias
				ebpfMockup.setExpectedBias(bias)

				pr := newTestProcess(pid)
				elfRef := pfelf.NewReference(exec, pr)
				err := manager.handleNewMapping(
					pr, &Mapping{
						FileID: host.FileID(index % modulo),
						Vaddr:  vaddr,
						Bias:   bias,
						Length: 0x10,
					}, elfRef)
				elfRef.Close()
				require.NoError(t, err)
			}

			assert.Len(t, ebpfMockup.stackDeltaMemory, testcase.expectedStackDeltas)
		})
	}
}

// populateManager fills the internal maps of the process manager with some dummy information.
func populateManager(t *testing.T, pm *ProcessManager) {
	t.Helper()

	data := []struct {
		pid libpf.PID

		mapping Mapping
	}{
		{
			pid: 1,
			mapping: Mapping{
				FileID: host.FileID(127),
				Vaddr:  libpf.Address(0x1000),
				Bias:   0x1000,
				Length: 127,
			},
		}, {
			pid: 2,
			mapping: Mapping{
				FileID: host.FileID(128),
				Vaddr:  libpf.Address(0x1000),
				Bias:   0x1000,
				Length: 128,
			},
		}, {
			pid: 2,
			mapping: Mapping{
				FileID: host.FileID(129),
				Vaddr:  libpf.Address(0x1000),
				Bias:   0x1000,
				Length: 129,
			},
		}, {
			pid: 920,
			mapping: Mapping{
				FileID: host.FileID(128),
				Vaddr:  libpf.Address(0x1000),
				Bias:   0x1000,
				Length: 128,
			},
		}, {
			pid: 921,
			mapping: Mapping{
				FileID: host.FileID(129),
				Vaddr:  libpf.Address(0x2000),
				Bias:   0x2000,
				Length: 129,
			},
		}, {
			pid: 3,
			mapping: Mapping{
				FileID: host.FileID(130),
				Vaddr:  libpf.Address(0x3000),
				Bias:   0x3000,
				Length: 130,
			},
		}, {
			pid: 3,
			mapping: Mapping{
				FileID: host.FileID(131),
				Vaddr:  libpf.Address(0x4000),
				Bias:   0x4000,
				Length: 131,
			},
		},
	}

	mockup := pm.ebpf.(*ebpfMapsMockup)

	for _, d := range data {
		c := d
		mockup.setExpectedBias(c.mapping.Bias)
		pr := newTestProcess(c.pid)
		elfRef := pfelf.NewReference("", pr)
		err := pm.handleNewMapping(pr, &c.mapping, elfRef)
		require.NoError(t, err)
	}
}

func TestProcExit(t *testing.T) {
	tests := map[string]struct {
		// pid represents the ID of a process.
		pid libpf.PID
		// deletePidPageMappingCount reflects the number of times
		// the deletePidPageMappingHook to update the eBPF map was called.
		deletePidPageMappingCount uint8
		// deleteExeIDToIndicesCount reflects the number of times
		// the deleteExeIDToIndicesHook to update the eBPF map was called.
		deleteExeIDToIndicesCount uint8
		// deleteStackDeltaRangesCount reflects the number of times
		// the deleteStackDeltaRangesHook to update the eBPF map was called.
		deleteStackDeltaRangesCount uint8
	}{
		// unknown process simulates a test case where the process manager is
		// informed about the process exit of a process it is not aware of.
		"unknown process": {pid: 512},
		// process with single mapping simulates a test case where a process with a single
		// memory mapping exits and this was the last mapping for the loaded executables.
		"process with single mapping": {pid: 1,
			deletePidPageMappingCount:   8,
			deleteExeIDToIndicesCount:   1,
			deleteStackDeltaRangesCount: 1},
		// process with multiple mapped mappings simulates a test case where a process with
		// multiple memory mappings exits but the mappings are still referenced else where.
		"process with multiple mapped mappings": {pid: 2,
			deletePidPageMappingCount:   3,
			deleteExeIDToIndicesCount:   0,
			deleteStackDeltaRangesCount: 0},
		// process with multiple one-time mappings simulates a test case where a process with
		// multiple one-time memory mappings exits and these mappings need to be removed.
		"process with multiple one-time mappings": {pid: 3,
			deletePidPageMappingCount:   6,
			deleteExeIDToIndicesCount:   2,
			deleteStackDeltaRangesCount: 2},
	}

	for name, testcase := range tests {
		testcase := testcase
		t.Run(name, func(t *testing.T) {
			// The generated dummy files do not contain valid stack deltas,
			// so we replace the stack delta provider.
			dummyProvider := dummyStackDeltaProvider{}
			ebpfMockup := &ebpfMapsMockup{}
			repMockup := &symbolReporterMockup{}

			// For this test do not include interpreters.
			noInterpreters, _ := tracertypes.Parse("")

			ctx, cancel := context.WithCancel(context.Background())

			manager, err := New(ctx,
				noInterpreters,
				1*time.Second,
				ebpfMockup,
				NewMapFileIDMapper(),
				repMockup,
				&dummyProvider,
<<<<<<< HEAD
				true, false)
=======
				true,
				libpf.Set[string]{})
>>>>>>> a68ddad2
			require.NoError(t, err)
			defer cancel()

			// Replace the internal hooks for the tests. These hooks catch the
			// updates of the eBPF maps and let us compare the results.
			manager.metricsAddSlice = func(m []metrics.Metric) {
				for id, value := range m {
					t.Logf("Added +%d to metric %d\n", value, id)
				}
			}

			populateManager(t, manager)

			manager.processPIDExit(testcase.pid)
			assert.Equal(t, testcase.deletePidPageMappingCount,
				ebpfMockup.deletePidPageMappingCount)
			assert.Equal(t, testcase.deleteStackDeltaRangesCount,
				ebpfMockup.deleteStackDeltaPage)
			assert.Equal(t, testcase.deleteStackDeltaRangesCount,
				ebpfMockup.deleteStackDeltaRangesCount)
		})
	}
}<|MERGE_RESOLUTION|>--- conflicted
+++ resolved
@@ -323,11 +323,8 @@
 				&symbolReporterMockup{},
 				nil,
 				true,
-<<<<<<< HEAD
-				false)
-=======
+				false,
 				libpf.Set[string]{})
->>>>>>> a68ddad2
 			require.NoError(t, err)
 
 			newTrace, err := manager.ConvertTrace(testcase.trace)
@@ -413,12 +410,9 @@
 				NewMapFileIDMapper(),
 				symRepMockup,
 				&dummyProvider,
-<<<<<<< HEAD
-				true, false)
-=======
 				true,
+				false,
 				libpf.Set[string]{})
->>>>>>> a68ddad2
 			require.NoError(t, err)
 
 			// Replace the internal hooks for the tests. These hooks catch the
@@ -603,12 +597,9 @@
 				NewMapFileIDMapper(),
 				repMockup,
 				&dummyProvider,
-<<<<<<< HEAD
-				true, false)
-=======
 				true,
+				false,
 				libpf.Set[string]{})
->>>>>>> a68ddad2
 			require.NoError(t, err)
 			defer cancel()
 
