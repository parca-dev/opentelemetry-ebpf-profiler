--- conflicted
+++ resolved
@@ -61,9 +61,6 @@
 	OffTime          int64 // Time a task was off-cpu in nanoseconds.
 	APMTraceID       libpf.APMTraceID
 	APMTransactionID libpf.APMTransactionID
-<<<<<<< HEAD
+	CPU              int
 	CustomLabels     map[string]string
-=======
->>>>>>> d3c95013
-	CPU              int
 }