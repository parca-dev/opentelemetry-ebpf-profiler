--- conflicted
+++ resolved
@@ -1982,39 +1982,38 @@
     "id": 274
   },
   {
-<<<<<<< HEAD
-    "description": "Number of attempts to read Go custom labels",
-    "type": "counter",
-    "name": "UnwindGoCustomLabelsAttempts",
-    "field": "bpf.golabels.attempts",
-    "id": 275
-  },
-  {
-    "description": "Number of failures reading Go custom labels",
-    "type": "counter",
-    "name": "UnwindGoCustomLabelsFailures",
-    "field": "bpf.golabls.errors.no_proc_info",
-    "id": 276
-  },
-  {
-    "description": "Number of attempted LuaJIT unwinds",
-    "type": "counter",
-    "name": "UnwindLuaJITAttempts",
-    "field": "bpf.luajit.attempts",
-    "id": 277
-  },
-  {
-    "description": "Number of times we didn't find an entry for this process in the LuaJIT process info array",
-    "type": "counter",
-    "name": "UnwindLuaJITErrNoProcInfo",
-    "field": "bpf.luajit.errors.no_proc_info",
-    "id": 278
-=======
     "description": "Number of parsing errors seen during processing /proc/<PID>/maps",
     "type": "counter",
     "name": "ErrProcParse",
     "field": "agent.errors.proc_parse",
     "id": 275
->>>>>>> a68ddad2
+  },
+  {
+    "description": "Number of attempts to read Go custom labels",
+    "type": "counter",
+    "name": "UnwindGoCustomLabelsAttempts",
+    "field": "bpf.golabels.attempts",
+    "id": 276
+  },
+  {
+    "description": "Number of failures reading Go custom labels",
+    "type": "counter",
+    "name": "UnwindGoCustomLabelsFailures",
+    "field": "bpf.golabls.errors.no_proc_info",
+    "id": 277
+  },
+  {
+    "description": "Number of attempted LuaJIT unwinds",
+    "type": "counter",
+    "name": "UnwindLuaJITAttempts",
+    "field": "bpf.luajit.attempts",
+    "id": 278
+  },
+  {
+    "description": "Number of times we didn't find an entry for this process in the LuaJIT process info array",
+    "type": "counter",
+    "name": "UnwindLuaJITErrNoProcInfo",
+    "field": "bpf.luajit.errors.no_proc_info",
+    "id": 279
   }
 ]