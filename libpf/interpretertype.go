// Copyright The OpenTelemetry Authors
// SPDX-License-Identifier: Apache-2.0

package libpf // import "go.opentelemetry.io/ebpf-profiler/libpf"

import "go.opentelemetry.io/ebpf-profiler/support"

// InterpreterType variables can hold one of the interpreter type values defined below.
type InterpreterType int

const (
	// UnknownInterp signifies that the interpreter is unknown.
	UnknownInterp InterpreterType = support.FrameMarkerUnknown
	// PHP identifies the PHP interpreter.
	PHP InterpreterType = support.FrameMarkerPHP
	// PHPJIT identifies PHP JIT processes.
	PHPJIT InterpreterType = support.FrameMarkerPHPJIT
	// Python identifies the Python interpreter.
	Python InterpreterType = support.FrameMarkerPython
	// Native identifies native code.
	Native InterpreterType = support.FrameMarkerNative
	// Kernel identifies kernel code.
	Kernel InterpreterType = support.FrameMarkerKernel
	// HotSpot identifies the Java HotSpot VM.
	HotSpot InterpreterType = support.FrameMarkerHotSpot
	// Ruby identifies the Ruby interpreter.
	Ruby InterpreterType = support.FrameMarkerRuby
	// Perl identifies the Perl interpreter.
	Perl InterpreterType = support.FrameMarkerPerl
	// V8 identifies the V8 interpreter.
	V8 InterpreterType = support.FrameMarkerV8
	// Dotnet identifies the Dotnet interpreter.
	Dotnet InterpreterType = support.FrameMarkerDotnet
<<<<<<< HEAD
	// LuaJIT identifies the LuaJIT interpreter.
	LuaJIT InterpreterType = support.FrameMarkerLuaJIT
=======
	// Go identifies Go code.
	Go InterpreterType = support.FrameMarkerGo
>>>>>>> dd36674a
)

// Pseudo-interpreters without a corresponding frame type.
const (
	// pseudoInterpreterStart marks the start of the pseudo interpreter ID space.
	pseudoInterpreterStart InterpreterType = 0x100

	// APMInt identifies the pseudo-interpreter for the APM integration.
	APMInt InterpreterType = 0x100

	// Go identifies the pseudo-interpreter for Go custom labels support.
<<<<<<< HEAD
	Go InterpreterType = 0x101

	// CustomLabels identifies the pseudo-interpreter for native custom labels support.
	CustomLabels InterpreterType = 0x102
=======
	GoLabels InterpreterType = 0x101
>>>>>>> dd36674a
)

// Frame converts the interpreter type into the corresponding frame type.
func (i InterpreterType) Frame() FrameType {
	if i >= pseudoInterpreterStart {
		return unknownFrame
	}

	return FrameType(i)
}

var interpreterTypeToString = map[InterpreterType]string{
	UnknownInterp: "unknown",
	PHP:           "php",
	// OTel SemConv does not differentiate between jitted code and interpreted code.
	PHPJIT:  "php",
	Python:  "cpython",
	Native:  "native",
	Kernel:  "kernel",
	HotSpot: "jvm",
	Ruby:    "ruby",
	Perl:    "perl",
	V8:      "v8js",
	Dotnet:  "dotnet",
	APMInt:  "apm-integration",
<<<<<<< HEAD
	LuaJIT:  "luajit",
=======
	Go:      "go",
>>>>>>> dd36674a
}

var stringToInterpreterType = make(map[string]InterpreterType, len(interpreterTypeToString))

func init() {
	for k, v := range interpreterTypeToString {
		if k == PHPJIT {
			continue
		}
		stringToInterpreterType[v] = k
	}
}

func InterpreterTypeFromString(name string) InterpreterType {
	if result, ok := stringToInterpreterType[name]; ok {
		return result
	}
	return UnknownInterp
}

// String converts the frame type int to the related string value to be displayed in the UI.
func (i InterpreterType) String() string {
	if result, ok := interpreterTypeToString[i]; ok {
		return result
	}
	//nolint:goconst
	return "<invalid>"
}<|MERGE_RESOLUTION|>--- conflicted
+++ resolved
@@ -31,13 +31,10 @@
 	V8 InterpreterType = support.FrameMarkerV8
 	// Dotnet identifies the Dotnet interpreter.
 	Dotnet InterpreterType = support.FrameMarkerDotnet
-<<<<<<< HEAD
 	// LuaJIT identifies the LuaJIT interpreter.
 	LuaJIT InterpreterType = support.FrameMarkerLuaJIT
-=======
 	// Go identifies Go code.
 	Go InterpreterType = support.FrameMarkerGo
->>>>>>> dd36674a
 )
 
 // Pseudo-interpreters without a corresponding frame type.
@@ -48,15 +45,11 @@
 	// APMInt identifies the pseudo-interpreter for the APM integration.
 	APMInt InterpreterType = 0x100
 
-	// Go identifies the pseudo-interpreter for Go custom labels support.
-<<<<<<< HEAD
-	Go InterpreterType = 0x101
+	// GoLabels identifies the pseudo-interpreter for Go custom labels support.
+	GoLabels InterpreterType = 0x101
 
 	// CustomLabels identifies the pseudo-interpreter for native custom labels support.
 	CustomLabels InterpreterType = 0x102
-=======
-	GoLabels InterpreterType = 0x101
->>>>>>> dd36674a
 )
 
 // Frame converts the interpreter type into the corresponding frame type.
@@ -72,21 +65,20 @@
 	UnknownInterp: "unknown",
 	PHP:           "php",
 	// OTel SemConv does not differentiate between jitted code and interpreted code.
-	PHPJIT:  "php",
-	Python:  "cpython",
-	Native:  "native",
-	Kernel:  "kernel",
-	HotSpot: "jvm",
-	Ruby:    "ruby",
-	Perl:    "perl",
-	V8:      "v8js",
-	Dotnet:  "dotnet",
-	APMInt:  "apm-integration",
-<<<<<<< HEAD
-	LuaJIT:  "luajit",
-=======
-	Go:      "go",
->>>>>>> dd36674a
+	PHPJIT:       "php",
+	Python:       "cpython",
+	Native:       "native",
+	Kernel:       "kernel",
+	HotSpot:      "jvm",
+	Ruby:         "ruby",
+	Perl:         "perl",
+	V8:           "v8js",
+	Dotnet:       "dotnet",
+	APMInt:       "apm-integration",
+	LuaJIT:       "luajit",
+	Go:           "go",
+	GoLabels:     "go-labels",
+	CustomLabels: "custom-labels",
 }
 
 var stringToInterpreterType = make(map[string]InterpreterType, len(interpreterTypeToString))
