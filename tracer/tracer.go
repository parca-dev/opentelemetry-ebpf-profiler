--- conflicted
+++ resolved
@@ -302,11 +302,7 @@
 
 	processManager, err := pm.New(ctx, cfg.IncludeTracers, cfg.Intervals.MonitorInterval(),
 		ebpfHandler, nil, cfg.Reporter, elfunwindinfo.NewStackDeltaProvider(),
-<<<<<<< HEAD
-		cfg.FilterErrorFrames, cfg.CollectCustomLabels)
-=======
-		cfg.FilterErrorFrames, cfg.IncludeEnvVars)
->>>>>>> a68ddad2
+		cfg.FilterErrorFrames, cfg.CollectCustomLabels, cfg.IncludeEnvVars)
 	if err != nil {
 		return nil, fmt.Errorf("failed to create processManager: %v", err)
 	}
